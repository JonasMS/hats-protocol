--- conflicted
+++ resolved
@@ -17,11 +17,7 @@
         setUpVariables();
 
         // instantiate Hats contract
-<<<<<<< HEAD
         hats = new Hats(name, _baseImageURI);
-=======
-        hats = new Hats(name);
->>>>>>> 5945013c
     }
 
     function testTopHatCreated() public {
