// SPDX-License-Identifier: UNLICENSED
pragma solidity ^0.8.13;

import "forge-std/Test.sol";
import "../src/Hats.sol";

abstract contract TestVariables {
    Hats hats;

    address internal topHatWearer;
    address internal secondWearer;
    address internal thirdWearer;
    address internal fourthWearer;
    address internal nonWearer;

    uint256 internal _admin;
    string internal _details;
    uint32 internal _maxSupply;
    address internal _oracle;
    address internal _conditions;
    string internal _baseImageURI;

    string internal topHatImageURI;
    string internal secondHatImageURI;
    string internal thirdHatImageURI;

    uint256 internal topHatId;
    uint256 internal secondHatId;
    uint256 internal thirdHatId;

    string internal name;

    event HatCreated(
        uint256 id,
        string details,
        uint32 maxSupply,
        address oracle,
        address conditions,
        string imageURI
    );
    event HatRenounced(uint256 hatId, address wearer);
    event WearerStatus(
        uint256 hatId,
        address wearer,
        bool revoke,
        bool wearerStanding
    );
    event HatStatusChanged(uint256 hatId, bool newStatus);
    event TransferSingle(
        address indexed operator,
        address indexed from,
        address indexed to,
        uint256 id,
        uint256 amount
    );

    error HatNotActive();
    error NotAdmin(address _user, uint256 _hatId);
    error AllHatsWorn();
    error AlreadyWearingHat();
    error NoApprovalsNeeded();
    error OnlyAdminsCanTransfer();
    error NotHatWearer();
    error NotHatConditions();
    error NotHatOracle();
    error NotIHatsConditionsContract();
    error NotIHatsOracleContract();
    error BatchArrayLengthMismatch();
    error SafeTransfersNotNecessary();
    error MaxTreeDepthReached();
}

abstract contract TestSetup is Test, TestVariables {
    function setUp() public virtual {
        setUpVariables();
        // instantiate Hats contract
        hats = new Hats(name, _baseImageURI);

        // create TopHat
        createTopHat();
    }

    function setUpVariables() internal {
        // set variables: deploy
        _baseImageURI = "https://www.images.hats.work/";

        // set variables: addresses
        topHatWearer = address(1);
        secondWearer = address(2);
        thirdWearer = address(3);
        fourthWearer = address(4);
        nonWearer = address(100);

        // set variables: Hat parameters
        _maxSupply = 1;
        _oracle = address(555);
        _conditions = address(333);

        topHatImageURI = "http://www.tophat.com/";
        secondHatImageURI = "http://www.second.com/";
        thirdHatImageURI = "http://www.third.com/";
<<<<<<< HEAD
=======
        
        name = "Hats Test Contract";
>>>>>>> b1dfb33a
    }

    function createTopHat() internal {
        // create TopHat
        topHatId = hats.mintTopHat(topHatWearer, "http://www.tophat.com/");
    }

    /// @dev assumes a tophat has already been created
    /// @dev doesn't apply any imageURIs
    function createHatsBranch(
        uint256 _length,
        uint256 _topHatId,
        address _topHatWearer
    ) internal returns (uint256[] memory ids, address[] memory wearers) {
        uint256 id;
        address wearer;
        uint256 admin;
        address adminWearer;

        ids = new uint256[](_length);
        wearers = new address[](_length);

        for (uint256 i = 0; i < _length; ++i) {
            admin = (i == 0) ? _topHatId : ids[i - 1];

            adminWearer = (i == 0) ? _topHatWearer : wearers[i - 1];

            // create ith hat from the admin
            vm.prank(adminWearer);

            id = hats.createHat(
                admin,
                string.concat("hat ", vm.toString(i + 2)),
                _maxSupply,
                _oracle,
                _conditions,
                "" // imageURI
            );
            ids[i] = id;

            // mint ith hat from the admin, to the ith wearer
            vm.prank(adminWearer);
            wearer = address(uint160(i));
            hats.mintHat(id, wearer);

            wearers[i] = wearer;
        }
    }
}

// in addition to TestSetup, TestSetup2 creates and mints a second hat
abstract contract TestSetup2 is TestSetup {
    function setUp() public override {
        // expand on TestSetup
        super.setUp();

        // create second Hat
        vm.prank(topHatWearer);
        secondHatId = hats.createHat(
            topHatId,
            "second hat",
            2, // maxSupply
            _oracle,
            _conditions,
            secondHatImageURI
        );

        // mint second hat
        vm.prank(address(topHatWearer));
        hats.mintHat(secondHatId, secondWearer);
    }
}<|MERGE_RESOLUTION|>--- conflicted
+++ resolved
@@ -99,11 +99,8 @@
         topHatImageURI = "http://www.tophat.com/";
         secondHatImageURI = "http://www.second.com/";
         thirdHatImageURI = "http://www.third.com/";
-<<<<<<< HEAD
-=======
-        
+
         name = "Hats Test Contract";
->>>>>>> b1dfb33a
     }
 
     function createTopHat() internal {
