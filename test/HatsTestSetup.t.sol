--- conflicted
+++ resolved
@@ -74,11 +74,7 @@
     function setUp() public virtual {
         setUpVariables();
         // instantiate Hats contract
-<<<<<<< HEAD
         hats = new Hats(name, _baseImageURI);
-=======
-        hats = new Hats(name);
->>>>>>> 5945013c
 
         // create TopHat
         createTopHat();
@@ -100,12 +96,10 @@
         _oracle = address(555);
         _conditions = address(333);
 
-<<<<<<< HEAD
         topHatImageURI = "http://www.tophat.com/";
         secondHatImageURI = "http://www.second.com/";
         thirdHatImageURI = "http://www.third.com/";
-=======
->>>>>>> 5945013c
+        
         name = "Hats Test Contract";
     }
 
