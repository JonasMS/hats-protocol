// SPDX-License-Identifier: CC0
pragma solidity >=0.8.13;

import {ERC1155} from "ERC1155/ERC1155.sol";
// do we need an interface for Hatter / admin?
import "forge-std/Test.sol"; //remove after testing
import "./HatsIdUtilities.sol";
import "./HatsToggle/IHatsToggle.sol";
import "./HatsEligibility/IHatsEligibility.sol";
import "@openzeppelin/contracts/utils/Base64.sol";
import "@openzeppelin/contracts/utils/Strings.sol";

/// @title Hats Protocol
/// @notice Hats are DAO-native revocable roles that are represented as semi-fungable tokens for composability
/// @dev This contract can manage all Hats for a given chain
/// @author Hats Protocol
contract Hats is ERC1155, HatsIdUtilities {
    /*//////////////////////////////////////////////////////////////
                              HATS ERRORS
    //////////////////////////////////////////////////////////////*/

    // QUESTION should we add arguments to any of these errors? See github issue #21
    error NotAdmin(address _user, uint256 _hatId);
    error AllHatsWorn(uint256 _hatId);
    error AlreadyWearingHat(address _wearer, uint256 _hatId);
    error HatDoesNotExist(uint256 _hatId);
    error NoApprovalsNeeded();
    error OnlyAdminsCanTransfer();
    error NotHatWearer();
    error NotHatToggle();
    error NotHatEligibility();
    error NotIHatsToggleContract();
    error NotIHatsEligibilityContract();
    error BatchArrayLengthMismatch();
    error SafeTransfersNotNecessary();
    error MaxTreeDepthReached();

    /*//////////////////////////////////////////////////////////////
                              HATS DATA MODELS
    //////////////////////////////////////////////////////////////*/

    struct Hat {
        // 1st storage slot
        address eligibility; // can revoke Hat based on ruling; 20 bytes (+20)
        uint32 maxSupply; // the max number of identical hats that can exist; 24 bytes (+4)
        bool active; // can be altered by toggle, via setHatStatus(); 25 bytes (+1)
        uint8 lastHatId; // indexes how many different hats an admin is holding; 26 bytes (+1)
        // 2nd storage slot
        address toggle; // controls when Hat is active; 20 bytes (+20)
        // 3rd+ storage slot
        string details;
        // optional
        string imageURI;
    }

    /*//////////////////////////////////////////////////////////////
                              HATS STORAGE
    //////////////////////////////////////////////////////////////*/

    string public name;

    uint32 public lastTopHatId; // initialized at 0

    string public baseImageURI;

    /**
     * Hat IDs act like addresses. The top level consists of 4 bytes and references all tophats
     * Each level below consists of 1 byte, which can contain up to 255 types of hats.
     *
     * A uint256 contains 4 bytes of space for tophat addresses and 28 bytes of space
     * for 28 levels of heirarchy of ownership, with the admin at each level having space
     * for 255 different hats.
     *
     */
    mapping(uint256 => Hat) internal _hats;

    mapping(uint256 => uint32) public hatSupply; // key: hatId => value: supply

    // for external contracts to check if Hat was revoked because the wearer is in bad standing
    mapping(uint256 => mapping(address => bool)) public badStandings; // key: hatId => value: (key: wearer => value: badStanding?)

    /*//////////////////////////////////////////////////////////////
                              HATS EVENTS
    //////////////////////////////////////////////////////////////*/

    event HatCreated(
        uint256 id,
        string details,
        uint32 maxSupply,
        address eligibility,
        address toggle,
        string imageURI
    );

    event HatRenounced(uint256 hatId, address wearer);

    event WearerStatus(
        uint256 hatId,
        address wearer,
        bool revoke,
        bool wearerStanding
    );

    event HatStatusChanged(uint256 hatId, bool newStatus);

    constructor(string memory _name, string memory _baseImageURI) {
        name = _name;
        baseImageURI = _baseImageURI;
    }

    /*//////////////////////////////////////////////////////////////
                              HATS LOGIC
    //////////////////////////////////////////////////////////////*/

    /// @notice Creates and mints a Hat that is its own admin, i.e. a "topHat"
    /// @dev A topHat has no eligibility and no toggle
    /// @param _target The address to which the newly created topHat is minted
    /// @param _imageURI The image uri for this top hat and the fallback for its
    ///                  downstream hats [optional]
    /// @return topHatId The id of the newly created topHat
    function mintTopHat(address _target, string memory _imageURI)
        public
        returns (uint256 topHatId)
    {
        // create hat

        topHatId = uint256(++lastTopHatId) << 224;

        _createHat(
            topHatId,
            "", // details
            1, // maxSupply = 1
            address(0), // there is no eligibility
            address(0), // it has no toggle
            _imageURI
        );

        _mint(_target, topHatId, 1, "");
    }

    /// @notice Mints a topHat to the msg.sender and creates another Hat admin'd by the topHat
    /// @param _details A description of the hat
    /// @param _maxSupply The total instances of the Hat that can be worn at once
    /// @param _eligibility The address that can report on the Hat wearer's standing
    /// @param _toggle The address that can deactivate the hat [optional]
    /// @param _topHatImageURI The image uri for this top hat and the fallback for its
    ///                        downstream hats [optional]
    /// @param _firstHatImageURI The image uri for the first hat and the fallback for its
    ///                        downstream hats [optional]
    /// @return topHatId The id of the newly created topHat
    /// @return firstHatId The id of the other newly created hat
    function createTopHatAndHat(
        string memory _details, // encode as bytes32 ??
        uint32 _maxSupply,
        address _eligibility,
        address _toggle,
        string memory _topHatImageURI,
        string memory _firstHatImageURI
    ) public returns (uint256 topHatId, uint256 firstHatId) {
        topHatId = mintTopHat(msg.sender, _topHatImageURI);

        firstHatId = createHat(
            topHatId,
            _details,
            _maxSupply,
            _eligibility,
            _toggle,
            _firstHatImageURI
        );
    }

    /// @notice Creates a new hat. The msg.sender must wear the `_admin` hat.
    /// @dev Initializes a new Hat struct, but does not mint any tokens.
    /// @param _details A description of the Hat
    /// @param _maxSupply The total instances of the Hat that can be worn at once
    /// @param _admin The id of the Hat that will control who wears the newly created hat
    /// @param _eligibility The address that can report on the Hat wearer's status
    /// @param _toggle The address that can deactivate the Hat
    /// @param _imageURI The image uri for this hat and the fallback for its
    ///                  downstream hats [optional]
    /// @return newHatId The id of the newly created Hat
    function createHat(
        uint256 _admin,
        string memory _details, // encode as bytes32 ??
        uint32 _maxSupply,
        address _eligibility,
        address _toggle,
        string memory _imageURI
    ) public returns (uint256 newHatId) {
        // to create a hat, you must be wearing the Hat of its admin
        if (!isWearerOfHat(msg.sender, _admin)) {
            revert NotAdmin(msg.sender, _admin);
        }
        if (uint8(_admin) > 0) {
            revert MaxTreeDepthReached();
        }

        newHatId = getNextId(_admin);
        // create the new hat
        _createHat(
            newHatId,
            _details,
            _maxSupply,
            _eligibility,
            _toggle,
            _imageURI
        );
        // increment _admin.lastHatId
        ++_hats[_admin].lastHatId;
    }

<<<<<<< HEAD
    function getNextId(uint256 _admin) public view returns (uint256) {
        uint8 nextHatId = _hats[_admin].lastChildId + 1;
        return buildHatId(_admin, nextHatId);
=======
    function _buildNextId(uint256 _admin) internal returns (uint256) {
        uint8 nextHatId = _hats[_admin].lastHatId + 1;

        if (uint224(_admin) == 0) {
            return _admin | (uint256(nextHatId) << 216);
        }
        if (uint216(_admin) == 0) {
            return _admin | (uint256(nextHatId) << 208);
        }
        if (uint208(_admin) == 0) {
            return _admin | (uint256(nextHatId) << 200);
        }
        if (uint200(_admin) == 0) {
            return _admin | (uint256(nextHatId) << 192);
        }
        if (uint192(_admin) == 0) {
            return _admin | (uint256(nextHatId) << 184);
        }
        if (uint184(_admin) == 0) {
            return _admin | (uint256(nextHatId) << 176);
        }
        if (uint176(_admin) == 0) {
            return _admin | (uint256(nextHatId) << 168);
        }
        if (uint168(_admin) == 0) {
            return _admin | (uint256(nextHatId) << 160);
        }
        if (uint160(_admin) == 0) {
            return _admin | (uint256(nextHatId) << 152);
        }
        if (uint152(_admin) == 0) {
            return _admin | (uint256(nextHatId) << 144);
        }
        if (uint144(_admin) == 0) {
            return _admin | (uint256(nextHatId) << 136);
        }
        if (uint136(_admin) == 0) {
            return _admin | (uint256(nextHatId) << 128);
        }
        if (uint128(_admin) == 0) {
            return _admin | (uint256(nextHatId) << 120);
        }
        if (uint120(_admin) == 0) {
            return _admin | (uint256(nextHatId) << 112);
        }
        if (uint112(_admin) == 0) {
            return _admin | (uint256(nextHatId) << 104);
        }
        if (uint104(_admin) == 0) {
            return _admin | (uint256(nextHatId) << 96);
        }
        if (uint96(_admin) == 0) {
            return _admin | (uint256(nextHatId) << 88);
        }
        if (uint88(_admin) == 0) {
            return _admin | (uint256(nextHatId) << 80);
        }
        if (uint80(_admin) == 0) {
            return _admin | (uint256(nextHatId) << 72);
        }
        if (uint72(_admin) == 0) {
            return _admin | (uint256(nextHatId) << 64);
        }
        if (uint64(_admin) == 0) {
            return _admin | (uint256(nextHatId) << 56);
        }
        if (uint56(_admin) == 0) {
            return _admin | (uint256(nextHatId) << 48);
        }
        if (uint48(_admin) == 0) {
            return _admin | (uint256(nextHatId) << 40);
        }

        if (uint40(_admin) == 0) {
            return _admin | (uint256(nextHatId) << 32);
        }

        if (uint32(_admin) == 0) {
            return _admin | (uint256(nextHatId) << 24);
        }

        if (uint24(_admin) == 0) {
            return _admin | (uint256(nextHatId) << 16);
        }

        if (uint16(_admin) == 0) {
            return _admin | (uint256(nextHatId) << 8);
        }

        return _admin | uint256(nextHatId);
>>>>>>> f1c5f2f0
    }

    /// @notice Mints an ERC1155 token of the Hat to a recipient, who then "wears" the hat
    /// @dev The msg.sender must wear the admin Hat of `_hatId`
    /// @param _hatId The id of the Hat to mint
    /// @param _wearer The address to which the Hat is minted
    /// @return bool Whether the mint succeeded
    function mintHat(uint256 _hatId, address _wearer) public returns (bool) {
        Hat memory hat = _hats[_hatId];
        if (hat.maxSupply == 0) revert HatDoesNotExist(_hatId);

        // only the wearer of a hat's admin Hat can mint it
        if (!isAdminOfHat(msg.sender, _hatId)) {
            revert NotAdmin(msg.sender, _hatId);
        }

        if (hatSupply[_hatId] >= hat.maxSupply) {
            revert AllHatsWorn(_hatId);
        }

        if (isWearerOfHat(_wearer, _hatId)) {
            revert AlreadyWearingHat(_wearer, _hatId);
        }

        _mint(_wearer, uint256(_hatId), 1, "");

        return true;
    }

    function batchMintHats(uint256[] memory _hatIds, address[] memory _wearers)
        public
        returns (bool)
    {
        uint256 length = _hatIds.length;
        if (length != _wearers.length) revert BatchArrayLengthMismatch();

        for (uint256 i = 0; i < length; ++i) {
            mintHat(_hatIds[i], _wearers[i]);
        }

        return true;
    }

    /// @notice Toggles a Hat's status from active to deactive, or vice versa
    /// @dev The msg.sender must be set as the hat's toggle
    /// @param _hatId The id of the Hat for which to adjust status
    /// @return bool Whether the status was toggled
    function setHatStatus(uint256 _hatId, bool newStatus)
        external
        returns (bool)
    {
        Hat storage hat = _hats[_hatId];

        if (msg.sender != hat.toggle) {
            revert NotHatToggle();
        }

        return _processHatStatus(_hatId, newStatus);
    }

    /// @notice Checks a hat's toggle and, if new, toggle's the hat's status
    /// @dev // TODO
    /// @param _hatId The id of the Hat whose toggle we are checking
    /// @return bool Whether there was a new status
    function checkHatStatus(uint256 _hatId) external returns (bool) {
        Hat memory hat = _hats[_hatId];
        bool newStatus;

        bytes memory data = abi.encodeWithSignature(
            "getHatStatus(uint256)",
            _hatId
        );

        (bool success, bytes memory returndata) = hat.toggle.staticcall(data);

        // if function call succeeds with data of length > 0
        // then we know the contract exists and has the getWearerStatus function
        if (success && returndata.length > 0) {
            newStatus = abi.decode(returndata, (bool));
        } else {
            revert NotIHatsToggleContract();
        }

        return _processHatStatus(_hatId, newStatus);
    }

    /// @notice Report from a hat's eligibility on the status of one of its wearers and, if `false`, revoke their hat
    /// @dev Burns the wearer's hat, if revoked
    /// @param _hatId The id of the hat
    /// @param _wearer The address of the hat wearer whose status is being reported
    /// @param _revoke True if the wearer should no longer wear the hat
    /// @param _wearerStanding False if the wearer is no longer in good standing (and potentially should be penalized)
    /// @return bool Whether the report succeeded
    function setHatWearerStatus(
        uint256 _hatId,
        address _wearer,
        bool _revoke,
        bool _wearerStanding
    ) external returns (bool) {
        Hat memory hat = _hats[_hatId];

        if (msg.sender != hat.eligibility) {
            revert NotHatEligibility();
        }

        _processHatWearerStatus(_hatId, _wearer, _revoke, _wearerStanding);

        return true;
    }

    /// @notice Check a hat's eligibility for a report on the status of one of the hat's wearers and, if `false`, revoke their hat
    /// @dev Burns the wearer's hat, if revoked
    /// @param _hatId The id of the hat
    /// @param _wearer The address of the Hat wearer whose status report is being requested
    function checkHatWearerStatus(uint256 _hatId, address _wearer)
        public
        returns (bool)
    {
        Hat memory hat = _hats[_hatId];
        bool revoke;
        bool wearerStanding;

        bytes memory data = abi.encodeWithSignature(
            "getWearerStatus(address,uint256)",
            _wearer,
            _hatId
        );

        (bool success, bytes memory returndata) = hat.eligibility.staticcall(
            data
        );

        // if function call succeeds with data of length > 0
        // then we know the contract exists and has the getWearerStatus function
        if (success && returndata.length > 0) {
            (revoke, wearerStanding) = abi.decode(returndata, (bool, bool));
        } else {
            revert NotIHatsEligibilityContract();
        }

        return _processHatWearerStatus(_hatId, _wearer, revoke, wearerStanding);
    }

    /// @notice Stop wearing a hat, aka "renounce" it
    /// @dev Burns the msg.sender's hat
    /// @param _hatId The id of the Hat being renounced
    function renounceHat(uint256 _hatId) external {
        if (!isWearerOfHat(msg.sender, _hatId)) {
            revert NotHatWearer();
        }
        // remove the hat
        _burn(msg.sender, _hatId, 1);

        emit HatRenounced(_hatId, msg.sender);
    }

    /*//////////////////////////////////////////////////////////////
                              HATS INTERNAL LOGIC
    //////////////////////////////////////////////////////////////*/

    /// @notice Internal call for creating a new hat
    /// @dev Initializes a new Hat struct, but does not mint any tokens
    /// @param _id ID of the hat to be stored
    /// @param _details A description of the hat
    /// @param _maxSupply The total instances of the Hat that can be worn at once
    /// @param _eligibility The address that can report on the Hat wearer's status
    /// @param _toggle The address that can deactivate the hat [optional]
    /// @param _imageURI The image uri for this top hat and the fallback for its
    ///                  downstream hats [optional]
    /// @return hat The contents of the newly created hat
    function _createHat(
        uint256 _id,
        string memory _details, // encode as bytes32 ??
        uint32 _maxSupply,
        address _eligibility,
        address _toggle,
        string memory _imageURI
    ) internal returns (Hat memory hat) {
        hat.details = _details;

        hat.maxSupply = _maxSupply;

        hat.eligibility = _eligibility;

        hat.toggle = _toggle;
        hat.imageURI = _imageURI;
        hat.active = true;

        _hats[_id] = hat;

        emit HatCreated(
            _id,
            _details,
            _maxSupply,
            _eligibility,
            _toggle,
            _imageURI
        );
    }

    // TODO write comment
    function _processHatStatus(uint256 _hatId, bool _newStatus)
        internal
        returns (bool updated)
    {
        // optimize later
        Hat storage hat = _hats[_hatId];

        if (_newStatus != hat.active) {
            hat.active = _newStatus;
            emit HatStatusChanged(_hatId, _newStatus);
            updated = true;
        }
    }

    /// @notice Internal call to revoke a Hat from a wearer
    /// @dev Burns the wearer's Hat token
    /// @param _hatId The id of the Hat to revoke
    /// @param _wearer The address of the wearer from whom to revoke the hat
    /// @param _wearerStanding Whether or to make a record of the revocation on-chain for other contracts to use
    function _processHatWearerStatus(
        uint256 _hatId,
        address _wearer,
        bool _revoke,
        bool _wearerStanding
    ) internal returns (bool updated) {
        if (_revoke) {
            // revoke the Hat by burning it
            _burn(_wearer, _hatId, 1);
        }

        // record standing for use by other contracts
        // note: here, wearerStanding and badStandings are opposite
        // i.e. if wearerStanding (true = good standing)
        // then badStandings[_hatId][wearer] will be false
        // if they are different, then something has changed, and we need to update
        // badStandings marker
        if (_wearerStanding == badStandings[_hatId][_wearer]) {
            badStandings[_hatId][_wearer] = !_wearerStanding;
            updated = true;
        }

        emit WearerStatus(_hatId, _wearer, _revoke, _wearerStanding);
    }

    function transferHat(
        uint256 _hatId,
        address _from,
        address _to
    ) public {
        if (!isAdminOfHat(msg.sender, _hatId)) {
            revert OnlyAdminsCanTransfer();
        }

        // Checks storage instead of `isWearerOfHat` since admins may want to transfer revoked Hats to new wearers
        if (_balanceOf[_from][_hatId] < 1) {
            revert NotHatWearer();
        }

        //Adjust balances
        --_balanceOf[_from][_hatId];
        ++_balanceOf[_to][_hatId];

        emit TransferSingle(msg.sender, _from, _to, _hatId, 1);
    }

    /*//////////////////////////////////////////////////////////////
                              HATS VIEW FUNCTIONS
    //////////////////////////////////////////////////////////////*/

    /// @notice View the properties of a given Hat
    /// @param _hatId The id of the Hat
    /// @return details The details of the Hat
    /// @return maxSupply The max supply of tokens for this Hat
    /// @return supply The number of current wearers of this Hat
    /// @return eligibility The eligibility address for this Hat
    /// @return toggle The toggle address for this Hat
    /// @return imageURI The image URI used for this Hat
    /// @return lastHatId The most recently created Hat with this Hat as admin; also the count of Hats with this Hat as admin
    /// @return active Whether the Hat is current active, as read from `_isActive`
    function viewHat(uint256 _hatId)
        public
        view
        returns (
            string memory details,
            uint32 maxSupply,
            uint32 supply,
            address eligibility,
            address toggle,
            string memory imageURI,
            uint8 lastHatId,
            bool active
        )
    {
        Hat memory hat = _hats[_hatId];
        details = hat.details;
        maxSupply = hat.maxSupply;
        supply = hatSupply[_hatId];
        eligibility = hat.eligibility;
        toggle = hat.toggle;
        imageURI = getImageURIForHat(_hatId);
        lastHatId = hat.lastHatId;
        active = _isActive(hat, _hatId);
    }

    /// @notice Chcecks whether a Hat is a topHat
    /// @dev For use when passing a Hat object is not appropriate
    /// @param _hatId The Hat in question
    /// @return bool Whether the Hat is a topHat
    function isTopHat(uint256 _hatId) public pure returns (bool) {
        return _hatId > 0 && uint224(_hatId) == 0;
    }

    /// @notice Checks whether a given address wears a given Hat
    /// @dev Convenience function that wraps `balanceOf`
    /// @param _user The address in question
    /// @param _hatId The id of the Hat that the `_user` might wear
    /// @return bool Whether the `_user` wears the Hat.
    function isWearerOfHat(address _user, uint256 _hatId)
        public
        view
        returns (bool)
    {
        return (balanceOf(_user, _hatId) >= 1);
    }

    /// @notice Checks whether a given address serves as the admin of a given Hat
    /// @dev Recursively checks if `_user` wears the admin Hat of the Hat in question. This is recursive since there may be a string of Hats as admins of Hats.
    /// @param _user The address in question
    /// @param _hatId The id of the Hat for which the `_user` might be the admin
    /// @return bool Whether the `_user` has admin rights for the Hat
    function isAdminOfHat(address _user, uint256 _hatId)
        public
        view
        returns (bool)
    {
        if (isTopHat(_hatId)) {
            return (isWearerOfHat(_user, _hatId));
        }

        uint8 adminHatLevel = getHatLevel(_hatId) - 1;

        while (adminHatLevel > 0) {
            if (isWearerOfHat(_user, getAdminAtLevel(_hatId, adminHatLevel))) {
                return true;
            }

            adminHatLevel--;
        }

        return isWearerOfHat(_user, getAdminAtLevel(_hatId, 0));
    }

    /// @notice Checks the active status of a hat
    /// @dev For internal use instead of `isActive` when passing Hat as param is preferable
    /// @param _hat The Hat struct
    /// @param _hatId The id of the hat
    /// @return active The active status of the hat
    function _isActive(Hat memory _hat, uint256 _hatId)
        internal
        view
        returns (bool active)
    {
        bytes memory data = abi.encodeWithSignature(
            "getHatStatus(uint256)",
            _hatId
        );

        (bool success, bytes memory returndata) = _hat.toggle.staticcall(data);

        if (success && returndata.length > 0) {
            active = abi.decode(returndata, (bool));
        } else {
            active = _hat.active;
        }
    }

    /// @notice Checks the active status of a hat
    /// @dev Use `_isActive` for internal calls that can take a Hat as a param
    /// @param _hatId The id of the hat
    /// @return bool The active status of the hat
    function isActive(uint256 _hatId) public view returns (bool) {
        Hat memory hat = _hats[_hatId];
        return _isActive(hat, _hatId);
    }

    /// @notice Internal call to check whether a wearer of a Hat is in good standing
    /// @dev Tries an external call to the Hat's toggle address, defaulting to existing badStandings state if the call fails (ie if the toggle address does not conform to it IToggle interface)
    /// @param _hat The Hat object
    /// @param _wearer The address of the Hat wearer
    /// @return standing Whether the wearer is in good standing
    function _isInGoodStanding(
        address _wearer,
        Hat memory _hat,
        uint256 _hatId
    ) internal view returns (bool standing) {
        bytes memory data = abi.encodeWithSignature(
            "getWearerStatus(address,uint256)",
            _wearer,
            _hatId
        );

        (bool success, bytes memory returndata) = _hat.eligibility.staticcall(
            data
        );

        if (success && returndata.length > 0) {
            (, standing) = abi.decode(returndata, (bool, bool));
        } else {
            standing = !badStandings[_hatId][_wearer];
        }
    }

    /// @notice Checks whether a wearer of a Hat is in good standing
    /// @dev Public function for use when passing a Hat object is not possible or preferable
    /// @param _hatId The id of the Hat
    /// @param _wearer The address of the Hat wearer
    /// @return bool
    function isInGoodStanding(address _wearer, uint256 _hatId)
        public
        view
        returns (bool)
    {
        Hat memory hat = _hats[_hatId];
        return _isInGoodStanding(_wearer, hat, _hatId);
    }

    /// @notice Gets the imageURI for a given hat
    /// @dev If this hat does not have an imageURI set, recursively get the imageURI from
    ///      its admin
    /// @param _hatId The hat whose imageURI we're looking for
    /// @return imageURI The imageURI of this hat or, if empty, its admin
    function getImageURIForHat(uint256 _hatId)
        public
        view
        returns (string memory)
    {
        // check _hatId first to potentially avoid the `getHatLevel` call
        Hat memory hat = _hats[_hatId];

        string memory imageURI = hat.imageURI; // save 1 SLOAD

        if (bytes(imageURI).length > 0) {
            // since there's only one hat with this imageURI at this level, by convention
            // we refer to it with `id = 0`
            return string.concat(imageURI, "0");
        }

        // if _hatId doesn't have an imageURI, we fall back to its admin tree
        uint256 level = getHatLevel(_hatId);

        // already checked at `level`, so we start the loop at `level - 1`
        for (uint256 i = level; i > 0; --i) {
            uint256 id = getAdminAtLevel(_hatId, uint8(i - 1));
            hat = _hats[id];
            imageURI = hat.imageURI;

            if (bytes(imageURI).length > 0) {
                // since there are multiple hats with this imageURI at _hatId's level,
                // we need to use _hatId to disambiguate
                return string.concat(imageURI, Strings.toString(_hatId));
            }
        }

        // if no hat in _hatId's admin tre has an imageURI, we fall back to the global image uri
        return string.concat(baseImageURI, Strings.toString(_hatId));
    }

    /// @notice Constructs the URI for a Hat, using data from the Hat struct
    /// @param _hatId The id of the Hat
    /// @return uri_ An ERC1155-compatible JSON string
    function _constructURI(uint256 _hatId)
        internal
        view
        returns (string memory uri_)
    {
        Hat memory hat = _hats[_hatId];

        uint256 hatAdmin;

        if (isTopHat(_hatId)) {
            hatAdmin = _hatId;
        } else {
            hatAdmin = getAdminAtLevel(_hatId, getHatLevel(_hatId) - 1);
        }

        string memory domain = Strings.toString(
            getAdminAtLevel(_hatId, 0) >> (LEVEL_BITS * HAT_TREE_DEPTH)
        );

        bytes memory properties = abi.encodePacked(
            '{"current supply": "',
            Strings.toString(hatSupply[_hatId]),
            '", "supply cap": "',
            Strings.toString(hat.maxSupply),
            '", "admin (id)": "',
            Strings.toString(hatAdmin),
            '", "admin (pretty id)": "',
            Strings.toHexString(hatAdmin, TOPHAT_BITS),
            '", "eligibility address": "',
            Strings.toHexString(hat.eligibility),
            '", "toggle address": "',
            Strings.toHexString(hat.toggle),
            '"}'
        );
        string memory status = (_isActive(hat, _hatId) ? "active" : "inactive");

        string memory json = Base64.encode(
            bytes(
                string(
                    abi.encodePacked(
                        '{"name & description": "',
                        hat.details, // alternatively, could point to a URI for offchain flexibility
                        '", "domain": "',
                        domain,
                        '", "id": "',
                        Strings.toString(_hatId),
                        '", "pretty id": "',
                        Strings.toHexString(_hatId, TOPHAT_BITS),
                        '", "status": "',
                        status,
                        '", "image": "',
                        getImageURIForHat(_hatId),
                        '", "properties": ',
                        properties,
                        "}"
                    )
                )
            )
        );

        uri_ = string(abi.encodePacked("data:application/json;base64,", json));
    }

    /*//////////////////////////////////////////////////////////////
                              ERC1155 OVERRIDES
    //////////////////////////////////////////////////////////////*/

    /// @notice Gets the Hat token balance of a user for a given Hat
    /// @param wearer The address whose balance is being checked
    /// @param hatId The id of the Hat
    /// @return balance The `_user`'s balance of the Hat tokens. Will typically not be greater than 1.
    function balanceOf(address wearer, uint256 hatId)
        public
        view
        override
        returns (uint256 balance)
    {
        Hat memory hat = _hats[hatId];

        balance = 0;

        if (_isActive(hat, hatId) && _isInGoodStanding(wearer, hat, hatId)) {
            balance = super.balanceOf(wearer, hatId);
        }
    }

    /// @notice Mints a Hat token to `to`
    /// @dev Overrides ERC1155._mint: skips the typical 1155TokenReceiver hook since Hat wearers don't control their own Hat, and adds Hats-specific state changes
    /// @param to The wearer of the Hat and the recipient of the newly minted token
    /// @param id The id of the Hat to mint, cast to uint256
    /// @param amount Must always be 1, since it's not possible wear >1 Hat
    /// @param data Can be empty since we skip the 1155TokenReceiver hook
    function _mint(
        address to,
        uint256 id,
        uint256 amount,
        bytes memory data
    ) internal override {
        _balanceOf[to][id] += amount;

        // increment Hat supply counter
        ++hatSupply[uint256(id)];

        emit TransferSingle(msg.sender, address(0), to, id, amount);
    }

    /// @notice Burns a wearer's (`from`'s) Hat token
    /// @dev Overrides ERC1155._burn: adds Hats-specific state change
    /// @param from The wearer from which to burn the Hat token
    /// @param id The id of the Hat to burn, cast to uint256
    /// @param amount Must always be 1, since it's not possible wear >1 Hat
    function _burn(
        address from,
        uint256 id,
        uint256 amount
    ) internal override {
        _balanceOf[from][id] -= amount;

        // decrement Hat supply counter
        --hatSupply[uint256(id)];

        emit TransferSingle(msg.sender, from, address(0), id, amount);
    }

    function setApprovalForAll(address operator, bool approved)
        public
        pure
        override
    {
        revert NoApprovalsNeeded();
    }

    /// @notice Safe transfers are not necessary for Hats since transfers are not handled by the wearer
    /// @dev Use `Hats.TransferHat()` instead
    function safeTransferFrom(
        address from,
        address to,
        uint256 id,
        uint256 amount,
        bytes calldata data
    ) public pure override {
        revert SafeTransfersNotNecessary();
    }

    /// @notice Safe transfers are not necessary for Hats since transfers are not handled by the wearer
    /// @dev Use `Hats.BatchTransferHats()` instead
    function safeBatchTransferFrom(
        address from,
        address to,
        uint256[] calldata ids,
        uint256[] calldata amounts,
        bytes calldata data
    ) public pure override {
        revert SafeTransfersNotNecessary();
    }

    /// @notice View the uri for a Hat
    /// @param id The id of the Hat
    /// @return string An 1155-compatible JSON object
    function uri(uint256 id) public view override returns (string memory) {
        return _constructURI(uint256(id));
    }
}<|MERGE_RESOLUTION|>--- conflicted
+++ resolved
@@ -209,102 +209,10 @@
         ++_hats[_admin].lastHatId;
     }
 
-<<<<<<< HEAD
+
     function getNextId(uint256 _admin) public view returns (uint256) {
-        uint8 nextHatId = _hats[_admin].lastChildId + 1;
+        uint8 nextHatId = _hats[_admin].lastHatId + 1;
         return buildHatId(_admin, nextHatId);
-=======
-    function _buildNextId(uint256 _admin) internal returns (uint256) {
-        uint8 nextHatId = _hats[_admin].lastHatId + 1;
-
-        if (uint224(_admin) == 0) {
-            return _admin | (uint256(nextHatId) << 216);
-        }
-        if (uint216(_admin) == 0) {
-            return _admin | (uint256(nextHatId) << 208);
-        }
-        if (uint208(_admin) == 0) {
-            return _admin | (uint256(nextHatId) << 200);
-        }
-        if (uint200(_admin) == 0) {
-            return _admin | (uint256(nextHatId) << 192);
-        }
-        if (uint192(_admin) == 0) {
-            return _admin | (uint256(nextHatId) << 184);
-        }
-        if (uint184(_admin) == 0) {
-            return _admin | (uint256(nextHatId) << 176);
-        }
-        if (uint176(_admin) == 0) {
-            return _admin | (uint256(nextHatId) << 168);
-        }
-        if (uint168(_admin) == 0) {
-            return _admin | (uint256(nextHatId) << 160);
-        }
-        if (uint160(_admin) == 0) {
-            return _admin | (uint256(nextHatId) << 152);
-        }
-        if (uint152(_admin) == 0) {
-            return _admin | (uint256(nextHatId) << 144);
-        }
-        if (uint144(_admin) == 0) {
-            return _admin | (uint256(nextHatId) << 136);
-        }
-        if (uint136(_admin) == 0) {
-            return _admin | (uint256(nextHatId) << 128);
-        }
-        if (uint128(_admin) == 0) {
-            return _admin | (uint256(nextHatId) << 120);
-        }
-        if (uint120(_admin) == 0) {
-            return _admin | (uint256(nextHatId) << 112);
-        }
-        if (uint112(_admin) == 0) {
-            return _admin | (uint256(nextHatId) << 104);
-        }
-        if (uint104(_admin) == 0) {
-            return _admin | (uint256(nextHatId) << 96);
-        }
-        if (uint96(_admin) == 0) {
-            return _admin | (uint256(nextHatId) << 88);
-        }
-        if (uint88(_admin) == 0) {
-            return _admin | (uint256(nextHatId) << 80);
-        }
-        if (uint80(_admin) == 0) {
-            return _admin | (uint256(nextHatId) << 72);
-        }
-        if (uint72(_admin) == 0) {
-            return _admin | (uint256(nextHatId) << 64);
-        }
-        if (uint64(_admin) == 0) {
-            return _admin | (uint256(nextHatId) << 56);
-        }
-        if (uint56(_admin) == 0) {
-            return _admin | (uint256(nextHatId) << 48);
-        }
-        if (uint48(_admin) == 0) {
-            return _admin | (uint256(nextHatId) << 40);
-        }
-
-        if (uint40(_admin) == 0) {
-            return _admin | (uint256(nextHatId) << 32);
-        }
-
-        if (uint32(_admin) == 0) {
-            return _admin | (uint256(nextHatId) << 24);
-        }
-
-        if (uint24(_admin) == 0) {
-            return _admin | (uint256(nextHatId) << 16);
-        }
-
-        if (uint16(_admin) == 0) {
-            return _admin | (uint256(nextHatId) << 8);
-        }
-
-        return _admin | uint256(nextHatId);
->>>>>>> f1c5f2f0
     }
 
     /// @notice Mints an ERC1155 token of the Hat to a recipient, who then "wears" the hat
